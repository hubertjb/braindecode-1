numpy
pandas
scipy
resampy
matplotlib
h5py
<<<<<<< HEAD
mne>=0.19.2
torch
skorch
=======
mne>=0.19.2
>>>>>>> 636e962e
<|MERGE_RESOLUTION|>--- conflicted
+++ resolved
@@ -4,10 +4,5 @@
 resampy
 matplotlib
 h5py
-<<<<<<< HEAD
 mne>=0.19.2
-torch
-skorch
-=======
-mne>=0.19.2
->>>>>>> 636e962e
+skorch